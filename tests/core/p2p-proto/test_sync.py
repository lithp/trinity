--- conflicted
+++ resolved
@@ -22,17 +22,10 @@
 
 from tests.core.integration_test_helpers import (
     ByzantiumTestChain,
-    DBFixture,
-    FakeAsyncAtomicDB,
     FakeAsyncChainDB,
     FakeAsyncHeaderDB,
-<<<<<<< HEAD
-=======
-    load_fixture_db,
-    load_mining_chain,
     run_peer_pool_event_server,
     run_request_server,
->>>>>>> 474767c1
 )
 from tests.core.peer_helpers import (
     get_directly_linked_peers,
